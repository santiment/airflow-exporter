--- conflicted
+++ resolved
@@ -56,8 +56,8 @@
 
     return res
 
-<<<<<<< HEAD
-def get_last_dagrun_info():
+
+def get_last_dagrun_info() -> List[DagStatusInfo]:
     '''get last_dagrun info
     :return last_dagrun_info
     '''
@@ -67,14 +67,23 @@
                                order_by=DagRun.execution_date.desc()).label('row_number')
     ).subquery()
 
-    return Session.query(
+    sql_res = Session.query(
         last_dagrun_query.c.dag_id, last_dagrun_query.c.state, last_dagrun_query.c.row_number,
         DagModel.owners
     ).filter(last_dagrun_query.c.row_number == 1).join(DagModel, DagModel.dag_id == last_dagrun_query.c.dag_id).all()
 
-
-def get_task_state_info():
-=======
+    res = [
+        DagStatusInfo(
+            dag_id = i.dag_id,
+            status = i.state,
+            cnt = 1,
+            owner = i.owners
+        )
+        for i in sql_res
+    ]
+
+    return res
+
 
 @dataclass
 class TaskStatusInfo:
@@ -85,7 +94,6 @@
     owner: str
 
 def get_task_status_info() -> List[TaskStatusInfo]:
->>>>>>> a878afa4
     '''get task info
     :return task_info
     '''
@@ -212,18 +220,29 @@
 
         # Last DagRun Metrics
         last_dagrun_info = get_last_dagrun_info()
+
+        last_dagrun_status_metric = GaugeMetricFamily(
+            'airflow_last_dagrun_status',
+            'Shows the status of last dagrun',
+            labels=['dag_id', 'owner', 'status']
+        )
+
         for dag in last_dagrun_info:
-            k, v = get_dag_labels(dag.dag_id)
-
-            ldr_state = GaugeMetricFamily(
-                'airflow_last_dagrun_status',
-                'Shows the status of last dagrun',
-                labels=['dag_id', 'owner', 'status'] + k
-            )
-            for state in State.dag_states:
-                ldr_state.add_metric([dag.dag_id, dag.owners, state] + v, int(dag.state == state))
-
-            yield ldr_state
+            labels = get_dag_labels(dag.dag_id)
+
+            for status in State.dag_states:
+                _add_gauge_metric(
+                    last_dagrun_status_metric,
+                    {
+                        'dag_id': dag.dag_id,
+                        'owner': dag.owner,
+                        'status': status,
+                        **labels
+                    },
+                    int(dag.status == status)
+                )
+
+        yield last_dagrun_status_metric
 
         # DagRun metrics
         dag_duration_metric = GaugeMetricFamily(
