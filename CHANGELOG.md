# Changelog
All notable changes to this project will be documented in this file.

<<<<<<< HEAD
## 1.4.3

- Add compatibility with `mysqlconnector` DB connection [#94](https://github.com/epoch8/airflow-exporter/pull/94) by @lxxstc
=======
## 1.5.0

- Add `airflow_dag_last_status` [#96](https://github.com/epoch8/airflow-exporter/pull/96) by @nvn01234
>>>>>>> 0df2794e

## 1.4.2

- Fix for duplicated #HELP entries

## 1.4.0 + 1.4.1

- Add support for Airflow 2.0 [#90](https://github.com/epoch8/airflow-exporter/pull/90) by @dimon222

## 1.3.2

- Remove 'hostname' from airflow_task_status by @cansjt see [#77](https://github.com/epoch8/airflow-exporter/issues/77) for details

## 1.3.0

- Add 'hostname' to airflow_task_status by @forthgate
- Added pyodbc to dag duration calc by @baolsen

## 1.2.0

- Add custom labels to DAG-related metrics

## 1.1.0

- Fix [#59](https://github.com/epoch8/airflow-exporter/issues/59) Limit cardinality of `airflow_dag_run_duration`

## 1.0 - 2019-06-08

Breaking compatibility with Airflow versions prior to 1.10.3

- Fix [#46](https://github.com/epoch8/airflow-exporter/issues/46) Airflow 1.10.3 compatiblity by @sockeye44
- Fix [#44](https://github.com/epoch8/airflow-exporter/issues/44) Deliver plugin as a python package by @maxbrunet

## 0.5.4 - 2019-03-05

- Move Metrics to Admin View

## 0.5.3 - 2019-01-11

- Fix import error for dummy operator [#39](https://github.com/epoch8/airflow-exporter/pull/39) by @msumit
- Fix requirements.txt issue [#41](https://github.com/epoch8/airflow-exporter/pull/41) by @slash-cyberpunk

## 0.5.2 - 2018-12-10

- Fix for negative values with MySQL backend by @ebartels

## 0.5.1 - 2018-11-28

- Fix [#36](https://github.com/epoch8/airflow-exporter/issues/36): Exporter fails with Sqlite DB used in development environment by @ryan-carlson

## 0.5 - 2018-11-23

- Fix [#28](https://github.com/epoch8/airflow-exporter/issues/28): Add support to show prometheus metrics when rbac is enabled in airflow by @phani8996
- Fix [#34](https://github.com/epoch8/airflow-exporter/issues/34): fix run 1.8 and 1.9 by @cleverCat

## 0.4.4 - 2018-11-21

- Fix [#29](https://github.com/epoch8/airflow-exporter/issues/29): fix run with mysql by @cleverCat

## 0.4.3 - 2018-11-21

- Fix [#23](https://github.com/epoch8/airflow-exporter/issues/23): Airflow database CPU usage by @cleverCat

## 0.4.2 - 2018-11-19

- Fix [#13](https://github.com/epoch8/airflow-exporter/pull/20): Added test script and travis file by @hydrosquall
- Fix [#13](https://github.com/epoch8/airflow-exporter/pull/27): fix run test in travis @cleverCat

## 0.4.1 - 2018-11-13

- Fix [#24](https://github.com/epoch8/airflow-exporter/issues/24): Unsupported mime-type by @szyn

## 0.4 - 2018-10-15

- Fix [#14](https://github.com/epoch8/airflow-exporter/issues/14): Airflow 1.10 compatibility by @jmcarp
- Fix [#16](https://github.com/epoch8/airflow-exporter/issues/16): Exception during scrape

## 0.3 - 2018-09-12

- [#11](https://github.com/epoch8/airflow-exporter/pull/11): Added metric for duration of DagRuns by @hydrosquall

## 0.2 - 2018-09-10 more labels

Added:
- `owner` label in metrics `dag_status` and `task_status`
- explicit 0 metric for each state in `dag_status`

## 0.1 - 2018-08-07 initial release<|MERGE_RESOLUTION|>--- conflicted
+++ resolved
@@ -1,15 +1,13 @@
 # Changelog
 All notable changes to this project will be documented in this file.
 
-<<<<<<< HEAD
-## 1.4.3
+## 1.5.1
 
 - Add compatibility with `mysqlconnector` DB connection [#94](https://github.com/epoch8/airflow-exporter/pull/94) by @lxxstc
-=======
+
 ## 1.5.0
 
 - Add `airflow_dag_last_status` [#96](https://github.com/epoch8/airflow-exporter/pull/96) by @nvn01234
->>>>>>> 0df2794e
 
 ## 1.4.2
 
